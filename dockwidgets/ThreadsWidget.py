from PySide2 import QtCore
from PySide2.QtCore import Qt, QAbstractItemModel, QModelIndex, QSize
from PySide2.QtGui import QPalette, QFontMetricsF
from PySide2.QtWidgets import QApplication, QHBoxLayout, QVBoxLayout, QWidget, QTableView, QItemDelegate, QStyle, QHeaderView, QAbstractItemView

import binaryninjaui
from binaryninja import BinaryView
from binaryninjaui import DockContextHandler, UIActionHandler, ThemeColor

from . import widget
from .. import binjaplug

class DebugThreadsListModel(QAbstractItemModel):
	def __init__(self, parent):
		QAbstractItemModel.__init__(self, parent)
		self.columns = ["TID", "Location"]
		self.rows = []
		self.update_rows(None)

	# called from widget's notifyThreadsChanged() function
	# new_rows is list of {'tid':<uint>, 'rip':<uint>, 'selected':<bool>}
	def update_rows(self, new_rows):
		self.beginResetModel()

		old_threads = {}
		for (tid, ip) in self.rows:
			old_threads[tid] = ip

		# clear old data
		self.rows = []
		self.row_info = []
		if new_rows is None:
			self.endResetModel()
			return

		# set new data
		sel_row = None
		for info in new_rows:
			(tid, rip) = (info['tid'], info['ip'])
			# actual values for the table rows
			self.rows.append((tid, rip))
			# parallel list of the incoming dict, augmented
			#  (keys 'selected', 'bits', 'state' used in display)
			if info.get('selected', False):
				sel_row = len(self.rows)-1
			info['state'] = ['updated', 'unchanged'][old_threads.get(tid,-1) == rip]
			self.row_info.append(info)

		self.endResetModel()

		# return index to selected (row, col=0)
		if sel_row != None:
			return self.createIndex(sel_row, 0)

	def index(self, row, column, parent):
		if parent.isValid() or column > len(self.columns) or row >= len(self.rows):
			return QModelIndex()
		return self.createIndex(row, column)

	def parent(self, child):
		return QModelIndex()

	def hasChildren(self, parent):
		return False

	def rowCount(self, parent):
		if parent.isValid():
			return 0
		return len(self.rows)

	def columnCount(self, parent):
		return len(self.columns)

	def flags(self, index):
		f = super().flags(index)

		if index.column() == 1:
			f |= Qt.ItemIsEditable
		return f

	def headerData(self, section, orientation, role):
		if role != Qt.DisplayRole:
			return None
		if orientation == Qt.Vertical:
			return None
		return self.columns[section]

	def data(self, index, role):
		if not index.isValid():
			return None
		if index.row() < 0 or index.row() >= len(self.rows):
			return None

		contents = self.rows[index.row()][index.column()]
		info = self.row_info[index.row()]

		if role == Qt.DisplayRole:
			# Format data into displayable text
			if index.column() == 1:
				# Address is like a pointer
				text = '0x%x' % contents
			else:
				# TID should just be integer
				text = '%x' % contents
			return text
		elif role == Qt.UserRole:
			return info['state'] # 'updated', 'modified', 'unchanged'
		# TODO: look into Qt::CheckStateRole for whether thread selected or not

		return None

	# called back after user edits
	def setData(self, index, value, role):
		pass

class DebugThreadsItemDelegate(QItemDelegate):
	def __init__(self, parent):
		QItemDelegate.__init__(self, parent)

		self.font = binaryninjaui.getMonospaceFont(parent)
		self.font.setKerning(False)
		self.baseline = QFontMetricsF(self.font).ascent()
		self.char_width = binaryninjaui.getFontWidthAndAdjustSpacing(self.font)[0]
		self.char_height = QFontMetricsF(self.font).height()
		self.char_offset = binaryninjaui.getFontVerticalOffset()

		self.expected_char_widths = [10, 32]

	def sizeHint(self, option, idx):
		return QSize(self.char_width * self.expected_char_widths[idx.column()] + 4, self.char_height)

	def paint(self, painter, option, idx):
		# Draw background highlight in theme style
		selected = option.state & QStyle.State_Selected != 0
		if selected:
<<<<<<< HEAD
			painter.setBrush(binaryninjaui.getThemeColor(ThemeColor.SelectionColor))
=======
			painter.setBrush(binaryninjaui.getThemeColor(binaryninjaui.ThemeColor.SelectionColor))
>>>>>>> cea77fbe
		else:
			painter.setBrush(option.backgroundBrush)
		painter.setPen(Qt.NoPen)
		painter.drawRect(option.rect)

		text = idx.data()
		state = idx.data(Qt.UserRole)

		# Draw text depending on state
		painter.setFont(self.font)
		if state == 'updated':
			painter.setPen(option.palette.color(QPalette.Highlight).rgba())
		elif state == 'modified':
			painter.setPen(binaryninjaui.getThemeColor(ThemeColor.OrangeStandardHighlightColor).rgba())
		else:
			painter.setPen(option.palette.color(QPalette.WindowText).rgba())
		painter.drawText(2 + option.rect.left(), self.char_offset + self.baseline + option.rect.top(), str(text))

	def setEditorData(self, editor, idx):
		return None
		# TODO: add checkbox to select thread
		#if idx.column() == 1:
		#	data = idx.data()
		#	editor.setText(data)

class DebugThreadsWidget(QWidget, DockContextHandler):
	def __init__(self, parent, name, data):
		if not type(data) == BinaryView:
			raise Exception('expected widget data to be a BinaryView')

		self.bv = data

		QWidget.__init__(self, parent)
		DockContextHandler.__init__(self, self, name)
		self.actionHandler = UIActionHandler()
		self.actionHandler.setupActionHandler(self)

		self.table = QTableView(self)
		self.model = DebugThreadsListModel(self.table)
		self.table.setModel(self.model)
		self.table.clicked.connect(self.threadRowClicked)

		self.item_delegate = DebugThreadsItemDelegate(self)
		self.table.setItemDelegate(self.item_delegate)

		# self.table.setSortingEnabled(True)
		self.table.setSelectionBehavior(QAbstractItemView.SelectionBehavior.SelectRows)
		self.table.setSelectionMode(QAbstractItemView.ExtendedSelection)

		self.table.verticalHeader().setSectionResizeMode(QHeaderView.ResizeToContents)
		self.table.verticalHeader().setVisible(False)

		self.table.setHorizontalScrollMode(QAbstractItemView.ScrollPerPixel)
		self.table.setVerticalScrollMode(QAbstractItemView.ScrollPerPixel)

		self.table.resizeColumnsToContents()
		self.table.resizeRowsToContents()

		for i in range(len(self.model.columns)):
			self.table.setColumnWidth(i, self.item_delegate.sizeHint(self.table.viewOptions(), self.model.index(-1, i, QModelIndex())).width())
		self.table.horizontalHeader().setSectionResizeMode(1, QHeaderView.Stretch)

		layout = QVBoxLayout()
		layout.setContentsMargins(0, 0, 0, 0)
		layout.setSpacing(0)
		layout.addWidget(self.table)
		self.setLayout(layout)

	def notifyOffsetChanged(self, offset):
		pass

	# called from QTableView's clicked signal
	# index: QModelIndex
	def threadRowClicked(self, index):
		index = self.model.createIndex(index.row(), 0)
		tid_str = self.model.data(index, Qt.DisplayRole)
		#print('clicked to change to thread %s' % tid_str)
		stateObj = binjaplug.get_state(self.bv)
		if stateObj.connected and not stateObj.running:
			tid = int(tid_str, 16)
			stateObj.threads.current = tid
			stateObj.ui.context_display()
			stateObj.ui.on_step()
		else:
			print('cannot set thread in current state')

	# called from plugin's context_display() function
	def notifyThreadsChanged(self, new_threads):
		idx_selected = self.model.update_rows(new_threads)
		if idx_selected:
			self.table.setCurrentIndex(idx_selected)

	def contextMenuEvent(self, event):
		self.m_contextMenuManager.show(self.m_menu, self.actionHandler)

	def shouldBeVisible(self, view_frame):
		if view_frame is None:
			return False
		else:
			return True
<|MERGE_RESOLUTION|>--- conflicted
+++ resolved
@@ -133,11 +133,7 @@
 		# Draw background highlight in theme style
 		selected = option.state & QStyle.State_Selected != 0
 		if selected:
-<<<<<<< HEAD
-			painter.setBrush(binaryninjaui.getThemeColor(ThemeColor.SelectionColor))
-=======
 			painter.setBrush(binaryninjaui.getThemeColor(binaryninjaui.ThemeColor.SelectionColor))
->>>>>>> cea77fbe
 		else:
 			painter.setBrush(option.backgroundBrush)
 		painter.setPen(Qt.NoPen)
