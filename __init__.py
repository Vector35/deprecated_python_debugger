# This plugin supports scripting both in the ui and in headless plugins
# Start scripts with the following:
# import debugger
# dbg = debugger.get(bv)

import os
import re
import sys
<<<<<<< HEAD

# if binja license fails, assume standalone mode, with minimal debugger functionality
standalone = False
try:
	import binaryninja
except RuntimeError:
	standalone = True
=======
from binaryninja import core_version, log_error

(major, minor, buildid) = re.match(r'^(\d+)\.(\d+)\.?(\d+)?', core_version()).groups()
major = int(major)
minor = int(minor)
buildid = int(buildid) if buildid is not None else 0xffffffff
>>>>>>> d64bf605

# warn if minimum version not met
try:
	if standalone:
		raise Exception('no version check in standalone mode')

	import json
	fpath = os.path.join(os.path.dirname(os.path.abspath(__file__)), 'plugin.json')
	with open(fpath) as fp:
		data = json.load(fp)
		min_version = data['minimumbinaryninjaversion']

	# git builds end with ' development'
	if not (core_version().endswith('development') or core_version().endswith('test')):
		if buildid < min_version:
			log_error("Debugger relies on features and fixes present in Binary Ninja >= {}. Errors may follow, please update.".format(min_version))
except:
	pass

<<<<<<< HEAD
if not standalone:
	from . import binjaplug
=======
if sys.version_info < (3, 6, 0):
	# Stop executing this file, we will just throw on later imports
	raise Exception("Debugger requires Python 3.6 or greater")

from . import binjaplug
>>>>>>> d64bf605

"""
Retrieve the debugger state instance for a given BinaryView
"""
def get(bv):
	return binjaplug.get_state(bv)
<|MERGE_RESOLUTION|>--- conflicted
+++ resolved
@@ -6,7 +6,6 @@
 import os
 import re
 import sys
-<<<<<<< HEAD
 
 # if binja license fails, assume standalone mode, with minimal debugger functionality
 standalone = False
@@ -14,19 +13,18 @@
 	import binaryninja
 except RuntimeError:
 	standalone = True
-=======
-from binaryninja import core_version, log_error
-
-(major, minor, buildid) = re.match(r'^(\d+)\.(\d+)\.?(\d+)?', core_version()).groups()
-major = int(major)
-minor = int(minor)
-buildid = int(buildid) if buildid is not None else 0xffffffff
->>>>>>> d64bf605
 
 # warn if minimum version not met
 try:
 	if standalone:
 		raise Exception('no version check in standalone mode')
+
+	from binaryninja import core_version, log_error
+
+	(major, minor, buildid) = re.match(r'^(\d+)\.(\d+)\.?(\d+)?', core_version()).groups()
+	major = int(major)
+	minor = int(minor)
+	buildid = int(buildid) if buildid is not None else 0xffffffff
 
 	import json
 	fpath = os.path.join(os.path.dirname(os.path.abspath(__file__)), 'plugin.json')
@@ -41,16 +39,12 @@
 except:
 	pass
 
-<<<<<<< HEAD
-if not standalone:
-	from . import binjaplug
-=======
 if sys.version_info < (3, 6, 0):
 	# Stop executing this file, we will just throw on later imports
 	raise Exception("Debugger requires Python 3.6 or greater")
 
-from . import binjaplug
->>>>>>> d64bf605
+if not standalone:
+	from . import binjaplug
 
 """
 Retrieve the debugger state instance for a given BinaryView
