--- conflicted
+++ resolved
@@ -1,11 +1,6 @@
 import struct
 import binascii
 
-<<<<<<< HEAD
-=======
-from binaryninja import Architecture
-
->>>>>>> d64bf605
 RED = '\x1B[31m'
 GREEN = '\x1B[32m'
 BROWN = '\x1B[33m'
@@ -68,12 +63,8 @@
 	return result
 
 def disasm1(data, addr, arch='x86_64'):
-<<<<<<< HEAD
-	import binaryninja
-	arch = binaryninja.Architecture[arch]
-=======
+	from binaryninja import Architecture
 	arch = Architecture[arch]
->>>>>>> d64bf605
 	toksAndLen = arch.get_instruction_text(data, addr)
 	if not toksAndLen or toksAndLen[1]==0:
 		return (None, 0)
